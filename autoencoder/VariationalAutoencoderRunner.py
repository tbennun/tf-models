import numpy as np

import sklearn.preprocessing as prep
import tensorflow as tf
from tensorflow.examples.tutorials.mnist import input_data

from autoencoder.autoencoder_models.VariationalAutoencoder import VariationalAutoencoder

mnist = input_data.read_data_sets('MNIST_data', one_hot = True)


<<<<<<< HEAD
def minmax_scale(X_train, X_test):
    preprocessor = prep.MinMaxScaler(feature_range=(0, 1)).fit(X_train)
=======
def min_max_scale(X_train, X_test):
    preprocessor = prep.MinMaxScaler().fit(X_train)
>>>>>>> 2ac5f73c
    X_train = preprocessor.transform(X_train)
    X_test = preprocessor.transform(X_test)
    return X_train, X_test


def get_random_block_from_data(data, batch_size):
    start_index = np.random.randint(0, len(data) - batch_size)
    return data[start_index:(start_index + batch_size)]


<<<<<<< HEAD
X_train, X_test = minmax_scale(mnist.train.images, mnist.test.images)
=======
X_train, X_test = min_max_scale(mnist.train.images, mnist.test.images)
>>>>>>> 2ac5f73c

n_samples = int(mnist.train.num_examples)
training_epochs = 20
batch_size = 128
display_step = 1

autoencoder = VariationalAutoencoder(n_input = 784,
                                     n_hidden = 200,
                                     optimizer = tf.train.AdamOptimizer(learning_rate = 0.001))

for epoch in range(training_epochs):
    avg_cost = 0.
    total_batch = int(n_samples / batch_size)
    # Loop over all batches
    for i in range(total_batch):
        batch_xs = get_random_block_from_data(X_train, batch_size)

        # Fit training using batch data
        cost = autoencoder.partial_fit(batch_xs)
        # Compute average loss
        avg_cost += cost / n_samples * batch_size

    # Display logs per epoch step
    if epoch % display_step == 0:
        print "Epoch:", '%04d' % (epoch + 1), \
            "cost=", "{:.9f}".format(avg_cost)

print "Total cost: " + str(autoencoder.calc_total_cost(X_test))<|MERGE_RESOLUTION|>--- conflicted
+++ resolved
@@ -9,13 +9,9 @@
 mnist = input_data.read_data_sets('MNIST_data', one_hot = True)
 
 
-<<<<<<< HEAD
-def minmax_scale(X_train, X_test):
-    preprocessor = prep.MinMaxScaler(feature_range=(0, 1)).fit(X_train)
-=======
+
 def min_max_scale(X_train, X_test):
     preprocessor = prep.MinMaxScaler().fit(X_train)
->>>>>>> 2ac5f73c
     X_train = preprocessor.transform(X_train)
     X_test = preprocessor.transform(X_test)
     return X_train, X_test
@@ -26,11 +22,7 @@
     return data[start_index:(start_index + batch_size)]
 
 
-<<<<<<< HEAD
-X_train, X_test = minmax_scale(mnist.train.images, mnist.test.images)
-=======
 X_train, X_test = min_max_scale(mnist.train.images, mnist.test.images)
->>>>>>> 2ac5f73c
 
 n_samples = int(mnist.train.num_examples)
 training_epochs = 20
